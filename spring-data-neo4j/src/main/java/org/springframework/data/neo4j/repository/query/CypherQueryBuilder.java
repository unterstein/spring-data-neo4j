--- conflicted
+++ resolved
@@ -17,22 +17,10 @@
 
 import org.springframework.data.domain.Sort;
 import org.springframework.data.mapping.context.MappingContext;
-import org.springframework.data.mapping.context.PersistentPropertyPath;
-import org.springframework.data.neo4j.annotation.NodeEntity;
 import org.springframework.data.neo4j.mapping.Neo4jPersistentEntity;
 import org.springframework.data.neo4j.mapping.Neo4jPersistentProperty;
 import org.springframework.data.neo4j.support.Neo4jTemplate;
 import org.springframework.data.repository.query.parser.Part;
-<<<<<<< HEAD
-import org.springframework.util.Assert;
-
-import java.lang.annotation.Annotation;
-import java.util.ArrayList;
-import java.util.List;
-
-import static org.springframework.util.StringUtils.*;
-=======
->>>>>>> 4a8f404c
 
 /**
  * Value object to create Cypher queries.
@@ -47,102 +35,13 @@
     public CypherQueryBuilder(MappingContext<? extends Neo4jPersistentEntity<?>, Neo4jPersistentProperty> context, Class<?> type, Neo4jTemplate template) {
         this.context = context;
         Neo4jPersistentEntity<?> entity = context.getPersistentEntity(type);
-        this.query = new CypherQuery(entity,template);
+        this.query = new CypherQuery(entity, template);
     }
 
     public CypherQueryBuilder addRestriction(Part part) {
-        PersistentPropertyPath<Neo4jPersistentProperty> path = context.getPersistentPropertyPath(part.getProperty());
-<<<<<<< HEAD
-        String variable = variableContext.getVariableFor(path);
-
-        final PartInfo partInfo = new PartInfo(path, variable, part, index);
-
-        if (isNodeEntity(part) && ! partInfo.isPrimitiveProperty()) {
-            startClauses.add(new IndexRestrictingStartClause(new PartInfo(path, variableContext.getVariableFor(entity), part, -1), entity.getEntityType().getAlias().toString()));
-            startClauses.add(new NodeEntityMatchingStartClause(new PartInfo(path, variable, part, index)));
-            matchClauses.add(new MatchClause(path));
-
-            index ++;
-            return this;
-        }
-
-        // index("a:foo AND b:bar")
-        // a=index1(a="foo"), b=index2(b="bar") where a=b - not good b/c of cross product
-        // index1(a=foo) where a.foo=bar
-        if (partInfo.isPrimitiveProperty()) {
-            if (!addedStartClause(partInfo)) {
-                whereClauses.add(new WhereClause(path, variable, part.getType(), index, partInfo));
-            }
-        }
-        index += 1;
-
-        MatchClause matchClause = new MatchClause(path);
-
-        if (matchClause.hasRelationship()) {
-            matchClauses.add(matchClause);
-        }
-
+        query.addPart(part, context.getPersistentPropertyPath(part.getProperty()));
         return this;
     }
-
-    private boolean isNodeEntity(Part part) {
-        Annotation[] annotations = part.getProperty().getType().getAnnotations();
-
-        for (Annotation annotation : annotations) {
-            if (annotation instanceof NodeEntity) return true;
-        }
-
-        return false;
-    }
-
-    private boolean addedStartClause(PartInfo partInfo) {
-        if (!partInfo.isIndexed()) return false;
-        for (StartClause startClause : startClauses) {
-            PartInfo startPartInfo = startClause.getPartInfo();
-            if (!partInfo.sameVariable(startPartInfo)) continue;
-            if (!partInfo.sameIndex(startPartInfo)) return false;
-            startClause.merge(partInfo);
-            return true;
-        }
-        startClauses.add(new StartClause(partInfo));
-        return true;
-    }
-
-    public PartInfo getPartInfo(int parameterIndex) {
-        for (StartClause startClause : startClauses) {
-            if (startClause.getPartInfo().getParameterIndex()==parameterIndex) return startClause.getPartInfo();
-        }
-        for (WhereClause whereClause : whereClauses) {
-            if (whereClause.getPartInfo().getParameterIndex()==parameterIndex) return whereClause.getPartInfo();
-        }
-        throw new IllegalArgumentException("Index "+parameterIndex+" not valid");
-    }
-
-
-    /*
-    * (non-Javadoc)
-    * @see java.lang.Object#toString()
-    */
-    @Override
-    public String toString() {
-
-        String startClauses = collectionToDelimitedString(this.startClauses, ", ");
-        String matchClauses = toString(this.matchClauses);
-        String whereClauses = collectionToDelimitedString(this.whereClauses, " and ");
-
-        StringBuilder builder = new StringBuilder("start ");
-
-        if (hasText(startClauses)) {
-            builder.append(startClauses);
-        } else {
-            builder.append(defaultStartClause());
-        }
-=======
-        query.addPart(part, path);
-        return this;
-    }
-
->>>>>>> 4a8f404c
 
     public CypherQueryDefinition buildQuery(Sort sort) {
         return query.withSort(sort);
